use std::fmt;
use std::fmt::Formatter;

use poker::Card;

use crate::player_components::PlayerState::{Active, Folded};

pub const DEFAULT_START_MONEY: i32 = 500;

#[derive(Copy, Clone)]
pub enum PlayerState {
    Folded,
    Active(ActiveState),
}

#[derive(Copy, Clone)]
pub struct ActiveState {
    pub hand: [Card; 2],
    pub current_bet: i32,
}

#[derive(Copy, Clone)]
pub struct Player {
    pub player_state: PlayerState,
    pub total_money: i32,
<<<<<<< HEAD
    pub death_hand_number: Option<i32>,
=======
    id: i8,
>>>>>>> 0d9346b5
}

impl fmt::Display for PlayerState {
    fn fmt(&self, f: &mut Formatter<'_>) -> fmt::Result {
        match self {
            Folded => { write!(f, "{{\"State Type\": \"Folded\", \"Details\":{{}}}}") }
            Active(a) => {
                write!(f,
                       "{{\"State Type\": \"Active\", \"Details\": {{\"Hand\": \"{} {}\", \"Bet\": {}}}}}",
                       a.hand[0],
                       a.hand[1],
                       a.current_bet)
            }
        }
    }
}

impl fmt::Display for Player {
    fn fmt(&self, f: &mut Formatter<'_>) -> fmt::Result {
        write!(f,
               "{{\"Player\": {{\"Player state\": {}, \"Total money\": {}}}}}",
               self.player_state,
               self.total_money)
    }
}

impl Player {
<<<<<<< HEAD
    pub fn new() -> Self {
        Player { player_state: Folded, total_money: DEFAULT_START_MONEY, death_hand_number: None }
=======
    pub fn new(id: i8) -> Self {
        Player { player_state: Folded, total_money: DEFAULT_START_MONEY, id }
>>>>>>> 0d9346b5
    }

    pub fn deal(&mut self, cards: [Card; 2]) {
        self.player_state = Active(ActiveState { hand: cards, current_bet: 0 });
    }

    pub fn fold(&mut self) {
        if let Active(a) = &mut self.player_state {
            self.total_money -= a.current_bet;
            self.player_state = Folded;
        } else {
            panic!("Folded on an inactive player!")
        }
    }

    pub fn is_alive(self) -> bool {
        match self.death_hand_number {
            None => { true }
            Some(_) => { false }
        }
    }

    pub fn get_id(&self) -> i8 {
        self.id
    }

    pub fn bet(&mut self, bet: i32) {
        if let Active(a) = &mut self.player_state {
            let next_bet_total = a.current_bet + bet;
            if next_bet_total >= self.total_money {
                // Bet more than possible, they are going all in now
                a.current_bet = self.total_money;
            } else {
                // Normal bet occurred
                a.current_bet = next_bet_total;
            }
        } else {
            panic!("Betting in a non-active state is illegal!")
        }
    }
}


#[cfg(test)]
mod tests {
    use poker::{Card, Rank, Suit};

    use crate::player_components::{ActiveState, DEFAULT_START_MONEY, Player, PlayerState};

    #[test]
    fn test_player_deal() {
        const BET_AMOUNT: i32 = DEFAULT_START_MONEY / 2;
        let mut player = Player::new(0);
        assert_eq!(player.total_money, DEFAULT_START_MONEY);
        player.deal([Card::new(Rank::Ace, Suit::Clubs), Card::new(Rank::Ace, Suit::Hearts)]);
        if let PlayerState::Active(a) = &mut player.player_state {
            // Check there is no bet yet
            assert_eq!(a.current_bet, 0);
            // Add a bet now
            a.current_bet = BET_AMOUNT;
        } else {
            panic!("After deal player wasn't active")
        }
        // Fold and check the player goes to back to folded
        player.fold();
        match player.player_state {
            PlayerState::Folded => {}
            _ => { panic!("Didn't go back to folded after a fold") }
        }
        // Check they lost their money
        assert_eq!(DEFAULT_START_MONEY - BET_AMOUNT, player.total_money)
    }

    #[test]
    fn test_player_dead() {
        let mut player = Player::new(0);
        assert_eq!(player.total_money, DEFAULT_START_MONEY);
        player.deal([Card::new(Rank::Ace, Suit::Clubs), Card::new(Rank::Ace, Suit::Hearts)]);
        if let PlayerState::Active(a) = &mut player.player_state {
            // Check there is no bet yet
            assert_eq!(a.current_bet, 0);
            // Add a bet now
            a.current_bet = DEFAULT_START_MONEY;
        } else {
            panic!("After deal player wasn't active");
        }
        // Fold and check the player goes to back to inactive
        player.fold();
        // Indicate they are dead by setting the round they died
        player.death_hand_number = Some(0);
        // Check they are dead now
        let is_dead = !player.is_alive();
        assert!(is_dead);
    }

    #[test]
    #[should_panic]
    fn fold_twice() {
        let mut player = Player::new(0);
        player.deal([Card::new(Rank::Ace, Suit::Clubs), Card::new(Rank::Ace, Suit::Hearts)]);
        player.fold();
        player.fold();
    }

    #[test]
    fn bet_check_normal() {
        let mut player = Player::new(0);
        player.deal([Card::new(Rank::Ace, Suit::Clubs), Card::new(Rank::Ace, Suit::Hearts)]);
        const BET_AMOUNT: i32 = 20;
        player.bet(BET_AMOUNT);
        player.bet(BET_AMOUNT);
        player.bet(BET_AMOUNT);
        if let PlayerState::Active(a) = player.player_state {
            assert_eq!(a.current_bet, BET_AMOUNT * 3)
        } else {
            panic!("Player wasn't in active state after betting.")
        }
    }

    #[test]
    fn bet_all_in() {
        let mut player = Player::new(0);
        player.deal([Card::new(Rank::Ace, Suit::Clubs), Card::new(Rank::Ace, Suit::Hearts)]);
        player.bet(DEFAULT_START_MONEY);
        player.bet(DEFAULT_START_MONEY);
        player.bet(DEFAULT_START_MONEY);
        if let PlayerState::Active(a) = player.player_state {
            assert_eq!(a.current_bet, DEFAULT_START_MONEY);
        } else {
            panic!("Player wasn't in active state after going all in.")
        }
    }

    #[test]
    fn bet_all_in_1_bet() {
        let mut player = Player::new(0);
        player.deal([Card::new(Rank::Ace, Suit::Clubs), Card::new(Rank::Ace, Suit::Hearts)]);
        player.bet(DEFAULT_START_MONEY);
        if let PlayerState::Active(a) = player.player_state {
            assert_eq!(a.current_bet, DEFAULT_START_MONEY);
        } else {
            panic!("Player wasn't in active state after going all in.")
        }
    }

    #[test]
    #[should_panic]
    fn bet_inactive() {
        let mut player = Player::new(0);
        player.bet(DEFAULT_START_MONEY);
    }

    #[test]
    fn test_player_state_string_active() {
        let state = PlayerState::Active(ActiveState { hand: [Card::new(Rank::Ace, Suit::Clubs), Card::new(Rank::Ace, Suit::Hearts)], current_bet: 30 });
        let string_version = state.to_string();
        let json_parsed_string = json::parse(&string_version).unwrap().dump();
        assert_eq!(
            json_parsed_string,
            "{\"State Type\":\"Active\",\"Details\":{\"Hand\":\"[ A♣ ] [ A♥ ]\",\"Bet\":30}}")
    }


    #[test]
    fn test_player_state_string_folded() {
        let state = PlayerState::Folded;
        let string_version = state.to_string();
        let json_parsed_string = json::parse(&string_version).unwrap().dump();
        assert_eq!(
            json_parsed_string,
            "{\"State Type\":\"Folded\",\"Details\":{}}")
    }

    #[test]
    fn test_player_string() {
        let mut player = Player::new(0);
        player.deal([Card::new(Rank::Ace, Suit::Clubs), Card::new(Rank::Ace, Suit::Hearts)]);
        player.bet(DEFAULT_START_MONEY);
        let string_version = player.to_string();
        let json_parsed_string = json::parse(&string_version).unwrap().dump();
        assert_eq!(
            json_parsed_string,
            "{\"Player\":{\"Player state\":{\"State Type\":\"Active\",\"Details\":{\"Hand\":\"[ A♣ ] [ A♥ ]\",\"Bet\":500}},\"Total money\":500}}")
    }

    #[test]
    fn test_get_id() {
        const ID: i8 = 0;
        let player = Player::new(ID);
        assert_eq!(player.get_id(), ID);
    }
}<|MERGE_RESOLUTION|>--- conflicted
+++ resolved
@@ -23,11 +23,8 @@
 pub struct Player {
     pub player_state: PlayerState,
     pub total_money: i32,
-<<<<<<< HEAD
     pub death_hand_number: Option<i32>,
-=======
     id: i8,
->>>>>>> 0d9346b5
 }
 
 impl fmt::Display for PlayerState {
@@ -55,13 +52,8 @@
 }
 
 impl Player {
-<<<<<<< HEAD
-    pub fn new() -> Self {
-        Player { player_state: Folded, total_money: DEFAULT_START_MONEY, death_hand_number: None }
-=======
     pub fn new(id: i8) -> Self {
-        Player { player_state: Folded, total_money: DEFAULT_START_MONEY, id }
->>>>>>> 0d9346b5
+        Player { player_state: Folded, total_money: DEFAULT_START_MONEY, death_hand_number: None, id }
     }
 
     pub fn deal(&mut self, cards: [Card; 2]) {
