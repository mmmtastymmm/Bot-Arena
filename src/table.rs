use std::cmp::Ordering;
use std::fmt;
use std::fmt::Formatter;
use std::slice::Iter;
use std::sync::Arc;

<<<<<<< HEAD
use json::{JsonValue, object};
use poker::{Card, Evaluator};

use crate::actions::HandAction;
use crate::bet_stage::BetStage::{Flop, PreFlop, River, Turn};
use crate::bet_stage::BetStage;
use crate::player_components::{ActiveState, Player, PlayerState};
=======
use json::object;
use poker::{Card, Evaluator};

use crate::player_components::{Player, PlayerState};
>>>>>>> b69b9a67

pub struct Table {
    /// All players
    players: Vec<Player>,
    /// The hand evaluator
    evaluator: Arc<Evaluator>,
    /// The flop cards on the table (None if not dealt yet)
    flop: Option<[Card; 3]>,
    /// The turn card on the table (None if not dealt yet)
    turn: Option<Card>,
    /// The river card on the table (None if not dealt yet)
    river: Option<Card>,
    /// Where the current dealer button is, informs turn order
    dealer_button_index: usize,
    /// The size of the ante
    ante: i32,
    /// How many hands have been played so far
    hand_number: i32,
    /// Whose turn it is right now
    current_player_index: usize,
    /// State needed for table betting information
    table_state: BetStage,
    /// How much money is currently in the pot
    pot: i32,
}

impl fmt::Display for Table {
    fn fmt(&self, f: &mut Formatter<'_>) -> fmt::Result {
        let player_strings: Vec<_> = self.players.iter().map(|x| x.as_json()).collect();
        let json_object = object! {
            flop: self.get_flop_string(),
            turn: self.get_turn_string(),
            river: self.get_river_string(),
            dealer_button_index: self.dealer_button_index,
            players: player_strings,
            hand_number: self.hand_number,
        };
        write!(f, "{}", json_object.dump())
    }
}

impl Table {
    /// Makes a table of with the specified number of players.
    pub fn new(number_of_players: usize, evaluator: Arc<Evaluator>) -> Self {
        if number_of_players > 23 {
            panic!("Too many players for one table!")
        }
        let mut players = Vec::new();
        for i in 0..number_of_players {
            players.push(Player::new(i as i8))
        }
        let initial_index = number_of_players - 1;
        let mut table = Table {
            players,
            evaluator,
            flop: None,
            turn: None,
            river: None,
            dealer_button_index: initial_index,
            ante: 1,
            hand_number: 0,
            current_player_index: initial_index,
            table_state: PreFlop,
            pot: 0,
        };
        table.deal();
        table
    }

    /// Reset the table state to the starting round state
    fn reset_state_for_new_round(&mut self) {
        self.table_state = PreFlop
    }

    /// Translates the flop into a human readable string
    pub fn get_flop_string(&self) -> String {
        match self.flop {
            None => { "None".to_string() }
            Some(cards) => { format!("{} {} {}", cards[0], cards[1], cards[2]) }
        }
    }

    /// Translates the flop into a human readable string
    pub fn get_flop_string_secret(&self) -> String {
        match self.flop {
            None => { "None".to_string() }
            Some(cards) => {
                match &self.table_state {
                    PreFlop => { "Hidden".to_string() }
                    _ => { format!("{} {} {}", cards[0], cards[1], cards[2]) }
                }
            }
        }
    }


    /// Translates the turn into a human readable string
    pub fn get_turn_string(&self) -> String {
        match self.turn {
            None => { "None".to_string() }
            Some(card) => { card.to_string() }
        }
    }

    pub fn get_turn_string_secret(&self) -> String {
        match self.turn {
            None => { "None".to_string() }
            Some(card) => {
                match &self.table_state {
                    PreFlop => { "Hidden".to_string() }
                    Flop => { "Hidden".to_string() }
                    _ => { card.to_string() }
                }
            }
        }
    }

    /// Translates the river into a human readable string
    pub fn get_river_string(&self) -> String {
        match self.river {
            None => { "None".to_string() }
            Some(card) => { card.to_string() }
        }
    }

    pub fn get_river_string_secret(&self) -> String {
        match self.river {
            None => { "None".to_string() }
            Some(card) => {
                match &self.table_state {
                    River => { card.to_string() }
                    _ => { "Hidden".to_string() }
                }
            }
        }
    }

    /// Returns the number of players
    pub fn get_player_count(&self) -> usize {
        self.players.len()
    }

<<<<<<< HEAD
    /// Takes an action, could be recursive if the table needs no input
    pub fn take_action(&mut self, hand_action: HandAction) {
        // If the game is over print out a message, and do not take any actions
        if self.is_game_over() {
            println!("Game is over! Results are included below:\n{}", self.get_results());
            return;
        }
        // Make sure the player is active, or increment and go to the next player
        if let PlayerState::Active(active) = self.get_current_player().player_state {
            self.take_provided_action(hand_action, active);
        } else {
            panic!("Tried to take an action on a dead player");
        }
        // If there is only 1 alive player evaluate the winner
        if self.get_alive_player_count() == 1 {
            self.pick_winner();
            return;
        }
        // The round of betting is over
        if self.is_betting_over() {
            // The showdown is occurring, pick the winner
            if self.table_state == River {
                self.pick_winner();
                return;
            }
            // Move to the next betting stage
            self.table_state.next_stage();
            // Reset the turn to the next person alive past the deal index
            self.current_player_index = self.dealer_button_index;
            self.update_current_player_index_to_next_active();
            // set everyone to not have a turn yet
            for player in &mut self.players {
                player.has_had_turn_this_round = false;
            }
        }
    }

    fn take_provided_action(&mut self, hand_action: HandAction, active_state: ActiveState) {
        let difference = self.get_max_bet() - active_state.current_bet;
        // Now check how to advance the hand
        match hand_action {
            HandAction::Fold => {
                self.get_current_player().fold();
            }
            HandAction::Check => {
                if difference == 0 {
                    self.get_current_player().bet(0);
                } else {
                    self.get_current_player().fold();
                }
            }
            HandAction::Call => {
                self.pot += self.get_current_player().bet(difference);
            }
            HandAction::Raise(raise_amount) => {
                self.pot += self.get_current_player().bet(difference + raise_amount);
            }
        }
        // Update to point at the next player
        self.update_current_player_index_to_next_active();
    }

    pub fn get_results(&self) -> String {
        let mut players_copy = self.players.clone();
        players_copy.sort_by(|a, b| b.cmp(a));
        let mut rank = 1;
        let mut result_string = format!("Results:\nRank: {}, Player: {}\n", rank, players_copy.get(0).unwrap());
        for (i, player) in players_copy.iter().skip(1).enumerate() {
            // The players didn't tie, so increase the rank
            if player != players_copy.get(i).unwrap() {
                rank = i + 2;
            }
            result_string += &format!("Rank: {rank}, Player: {player}\n");
        }
        result_string
    }

    /// Gets the current turn information
    pub fn get_current_turn_information(&mut self) -> JsonValue {
        self.get_state_string_for_player(self.players.get(self.current_player_index).unwrap().get_id())
    }
=======
>>>>>>> b69b9a67

    /// Cleans all the cards from the table
    pub fn clean_table(&mut self) {
        self.flop = None;
        self.turn = None;
        self.river = None;
        for player in &mut self.players {
            player.fold();
        }
    }

    pub fn is_game_over(&self) -> bool {
        let alive_player_count = self.players.iter().map(|x| i8::from(x.is_alive())).reduce(|x, y| x + y).unwrap();
        alive_player_count == 1
    }

    /// Deals cards to all players that are still alive,
    /// marks any dead players with their death turn number,
    /// moves the dealer chip,
    /// update all 5 table cards,
    pub fn deal(&mut self) {
        // If the game is over do not do anything
        if self.is_game_over() {
            return;
        }
        // Increment the hand number
        self.hand_number += 1;
        // Set the pot back to zero
        self.pot = 0;
        // Reset the state for a new round of betting
        self.reset_state_for_new_round();
        // Check all players for death
        self.check_for_player_death();
        // Make a deck
        let deck = Card::generate_shuffled_deck();
        let mut deck_iterator = deck.iter();
        // Deal cards to the players and the table
        self.deal_table_cards(&mut deck_iterator);
        self.deal_player_cards_collect_ante(&mut deck_iterator);
        // Find the next alive player index for dealer button
        self.find_next_deal_button_index_and_update_current_player();
    }

    /// Finds the next dealer button index (next player in the list that is alive
    fn find_next_deal_button_index_and_update_current_player(&mut self) {
        for _ in 0..self.players.len() {
            // set the next dealer index by finding the next alive player
            self.dealer_button_index += 1;
            if self.dealer_button_index + 1 >= self.get_player_count() {
                self.dealer_button_index = 0;
            }
            if self.players.get(self.dealer_button_index).unwrap().is_alive() {
                break;
            }
        }
        // Set the current dealer button, and then increment that
        self.current_player_index = self.dealer_button_index;
        self.update_current_player_index_to_next_active();
    }

    fn update_current_player_index_to_next_active(&mut self) {
        for _ in 0..self.players.len() {
            self.current_player_index += 1;
            if self.current_player_index >= self.players.len() {
                self.current_player_index = 0;
            }
            match self.players.get(self.current_player_index).unwrap().player_state {
                PlayerState::Folded => {}
                PlayerState::Active(_) => { break }
            }
        }
    }

    /// Deals cards for the flop, turn, and river
    fn deal_table_cards(&mut self, deck_iterator: &mut Iter<Card>) {
        self.flop = Option::from([
            *deck_iterator.next().unwrap(),
            *deck_iterator.next().unwrap(),
            *deck_iterator.next().unwrap(),
        ]);
        self.turn = Option::from(*deck_iterator.next().unwrap());
        self.river = Option::from(*deck_iterator.next().unwrap());
    }

    /// Mark all players that died from the last round as dead now
    fn check_for_player_death(&mut self) {
        // Check if players died on the past round
        for player in &mut self.players {
            if player.death_hand_number.is_none() && player.total_money < self.ante {
                player.death_hand_number = Some(self.hand_number)
            }
        }
    }

    /// Deal cards to the alive players and collect the ante from them.
    fn deal_player_cards_collect_ante(&mut self, deck_iterator: &mut Iter<Card>) {
        // Deal every alive player cards now
        for player in &mut self.players {
            if player.is_alive() {
                let card1 = *deck_iterator.next().unwrap();
                let card2 = *deck_iterator.next().unwrap();
                player.deal([card1, card2]);
                self.pot += player.bet(self.ante);
                // the ante doesn't count as a turn so clarify the bot hasn't had a turn
                player.has_had_turn_this_round = false;
            }
        }
    }

    pub fn get_state_string_for_player(&self, id: i8) -> JsonValue {
        let player_strings: Vec<_> = self.players.iter().map(|x| if x.get_id() == id { x.as_json() } else { x.as_json_no_secret_data() }).collect();
        object! {
            flop: self.get_flop_string_secret(),
            turn: self.get_turn_string_secret(),
            river: self.get_river_string_secret(),
            dealer_button_index: self.dealer_button_index,
            players: player_strings,
            hand_number: self.hand_number,
        }
    }
    fn is_betting_over(&self) -> bool {
        let all_players_bet_or_folded = self.check_all_players_ready_for_next_round();
        let all_players_equal_bet = self.check_all_active_players_same_bet();
        all_players_bet_or_folded && all_players_equal_bet
    }
    fn get_max_bet(&self) -> i32 {
        self.players.iter().map(|x| match x.player_state {
            PlayerState::Folded => { 0 }
            PlayerState::Active(active_state) => { active_state.current_bet }
        }).max().unwrap()
    }
    fn check_all_players_ready_for_next_round(&self) -> bool {
        self.players.iter().map(|x| match x.player_state {
            PlayerState::Folded => { true }
            PlayerState::Active(_) => { x.has_had_turn_this_round }
        }).reduce(|x, y| x && y).unwrap()
    }
    fn check_all_active_players_same_bet(&self) -> bool {
        let max_bet = self.get_max_bet();
        self.players.iter().map(|x| match x.player_state {
            PlayerState::Folded => { true }
            PlayerState::Active(a) => {
                x.total_money < max_bet || a.current_bet == max_bet
            }
        }
        ).reduce(|x, y| x && y).unwrap()
    }
    fn get_alive_player_count(&self) -> usize {
        self
            .players
            .iter()
            .map(|x| match x.player_state {
                PlayerState::Folded => { 0 }
                PlayerState::Active(_) => { 1 }
            })
            .reduce(|x, y| x + y)
            .unwrap()
    }
    fn pick_winner(&mut self) {
        // This is the everyone but one person has folded case, give that person the winnings
        if self.get_alive_player_count() == 1 {
            self.players.iter_mut().find(|x| match x.player_state {
                PlayerState::Folded => { false }
                PlayerState::Active(_) => { true }
            }).unwrap().total_money += self.pot;
        }
        // TODO give the winnings out based on hand strength
        self.deal();
    }
    fn get_current_player(&mut self) -> &mut Player {
        self.players.get_mut(self.current_player_index).unwrap()
    }

    pub fn compare_players(&self, shared_cards: &[Card], player1: &Player, player2: &Player) -> Ordering {
        if !player1.player_state.is_active() && !player2.player_state.is_active() {
            return Ordering::Equal;
        } else if !player1.player_state.is_active() {
            return Ordering::Greater;
        } else if !player2.player_state.is_active() {
            return Ordering::Less;
        }

        let mut a_set: Vec<Card> = shared_cards.into();
        if let PlayerState::Active(a) = &player1.player_state {
            a_set.extend(a.hand.iter());
        }

        let mut b_set: Vec<Card> = shared_cards.into();
        if let PlayerState::Active(b) = &player2.player_state {
            b_set.extend(b.hand.iter());
        }

        let a = self.evaluator.evaluate(a_set).expect("Couldn't evaluate hand 1");
        let b = self.evaluator.evaluate(b_set).expect("Couldn't evaluate hand 2");
        b.cmp(&a)
    }

    pub fn sort_by_hands(&self, total_hand: &[Card], alive_players: &mut [Player]) {
        alive_players.sort_by(|player1, player2| {
            self.compare_players(total_hand, player1, player2)
        });
    }

    pub fn get_hand_result(&self) -> Vec<Vec<Player>> {
        let mut players_copy = self.players.clone();

        let total_hand = vec![*self.flop.unwrap().get(0).unwrap(), *self.flop.unwrap().get(1).unwrap(), *self.flop.unwrap().get(2).unwrap(), self.turn.unwrap(), self.river.unwrap()];
        self.sort_by_hands(&total_hand, &mut players_copy);
        let mut rankings = Vec::new();
        rankings.push(Vec::new());
        rankings[0].push(players_copy[0]);
        for curr_player in players_copy.iter().skip(1) {
            if self.compare_players(&total_hand, curr_player, &rankings[rankings.len() - 1][0]).is_gt() {
                rankings.push(Vec::new());
            }
            let rankings_size = rankings.len();
            rankings[rankings_size - 1].push(*curr_player);
        }
        rankings
    }
}


#[cfg(test)]
mod tests {
    use std::collections::HashSet;
    use std::sync::Arc;

    use poker::Evaluator;
<<<<<<< HEAD
    use rand::Rng;
=======
    use rand::seq::SliceRandom;
    use rand::thread_rng;
>>>>>>> b69b9a67

    use crate::actions::HandAction;
    use crate::bet_stage::BetStage::{Flop, PreFlop, River, Turn};
    use crate::player_components::{ActiveState, DEFAULT_START_MONEY, PlayerState};
    use crate::table::Table;

    #[test]
    pub fn test_deal_correct_size() {
        // Required for the table evaluator
        let shared_evaluator = Arc::new(Evaluator::new());
        const PLAYER_SIZE: usize = 23;
        let mut table = Table::new(PLAYER_SIZE, shared_evaluator);
        // Deal the largest table size allowed
        table.deal();
        // Make read only now
        let table = table;
        // Make a set to make sure there are unique cards
        let mut cards = HashSet::new();
        for card in &table.flop.unwrap() {
            cards.insert(card.to_string());
        }
        cards.insert(table.turn.unwrap().to_string());
        cards.insert(table.river.unwrap().to_string());

        for player in &table.players {
            match player.player_state {
                PlayerState::Folded => {}
                PlayerState::Active(a) => {
                    for card in &a.hand {
                        cards.insert(card.to_string());
                    }
                }
            }
        }

        let number_of_unique_ids: HashSet<i8> = HashSet::from_iter(table.players.into_iter().map(|x| x.get_id()));
        assert_eq!(number_of_unique_ids.len(), PLAYER_SIZE);

        // Check the card size is 2 * players + 5 for the 5 shared cards
        assert_eq!(5 + 2 * PLAYER_SIZE, cards.len());
    }

    #[test]
    pub fn test_deal_with_dead_players() {
        // Required for the table evaluator
        let shared_evaluator = Arc::new(Evaluator::new());
        const PLAYER_SIZE: usize = 23;
        let mut table = Table::new(PLAYER_SIZE, shared_evaluator);
        // Deal the largest table size allowed
        table.players.get_mut(0).unwrap().total_money = 0;
        table.deal();
        // Make sure one player has died.
        let alive_players = table.players.into_iter().map(|x| i32::from(x.is_alive())).reduce(|x, y| x + y).unwrap();
        assert_eq!(alive_players, PLAYER_SIZE as i32 - 1);
    }

    #[test]
    pub fn test_lots_of_deals() {
        // Required for the table evaluator
        let shared_evaluator = Arc::new(Evaluator::new());
        const PLAYER_SIZE: usize = 23;
        let mut table = Table::new(PLAYER_SIZE, shared_evaluator);
        // Add a player that will die sooner
        table.players.get_mut(0).unwrap().total_money = 100;
        // Deal the largest table size allowed
        for i in 0..DEFAULT_START_MONEY * 2 {
            table.deal();
        }
    }

    #[test]
    #[should_panic]
    pub fn test_deal_too_many_players() {
        // Add to many players and expect a panic
        let shared_evaluator = Arc::new(Evaluator::new());
        let mut table = Table::new(24, shared_evaluator);
        table.deal()
    }

    #[test]
    pub fn test_print() {
        let shared_evaluator = Arc::new(Evaluator::new());
        let mut table = Table::new(23, shared_evaluator);
        table.deal();
        let string = table.to_string();
        assert!(string.contains("\"flop\":\"["));
        assert!(string.contains("\"turn\":\"["));
        assert!(string.contains("\"river\":\"["));
        assert!(string.contains("\"dealer_button_index\":"));
        assert!(string.contains("\"hand_number\":"));
        assert!(string.contains("\"players\":["));
        assert!(string.contains("active"));
        assert!(!string.contains("folded"));
    }

    #[test]
    pub fn test_print_fold_and_active_players()
    {
        let shared_evaluator = Arc::new(Evaluator::new());
        let mut table = Table::new(23, shared_evaluator);
        table.players.get_mut(0).unwrap().fold();
        let string = table.to_string();
        assert!(string.contains("\"flop\":\"["));
        assert!(string.contains("\"turn\":\"["));
        assert!(string.contains("\"river\":\"["));
        assert!(string.contains("\"dealer_button_index\":"));
        assert!(string.contains("\"hand_number\":"));
        assert!(string.contains("\"players\":["));
        assert!(string.contains("folded"));
        assert!(string.contains("active"));
    }

    #[test]
    pub fn check_only_one_hand_returned_with_string() {
        let shared_evaluator = Arc::new(Evaluator::new());
        let mut table = Table::new(23, shared_evaluator);
        table.deal();
        let json_string = table.get_state_string_for_player(0).to_string();
        // Three open brackets, one for the player list and 2 for each open card bracket.
        assert_eq!(json_string.matches('[').count(), 3);
    }

    #[test]
    pub fn test_results_all_tied() {
        const NUMBER_OF_PLAYERS: usize = 23;
        let shared_evaluator = Arc::new(Evaluator::new());
        let mut table = Table::new(NUMBER_OF_PLAYERS, shared_evaluator);
        table.deal();
        // Get results for for a starting table, which should be all tied
        let results = table.get_results();
        // Split the lines
        let lines = results.split('\n');
        // Skip the header, skip the empty string at the end, make sure everyone is in first place
        for line in lines.skip(1).take(NUMBER_OF_PLAYERS) {
            assert!(line.contains("Rank: 1"))
        }
    }

    #[test]
    fn test_clean() {
        const NUMBER_OF_PLAYERS: usize = 23;
        let shared_evaluator = Arc::new(Evaluator::new());
        let mut table = Table::new(NUMBER_OF_PLAYERS, shared_evaluator);
        table.deal();
        assert!(table.flop.is_some());
        table.clean_table();
        assert!(table.flop.is_none());
    }

    #[test]
    fn test_players_all_checks() {
        const NUMBER_OF_PLAYERS: usize = 23;
        let shared_evaluator = Arc::new(Evaluator::new());
        let mut table = Table::new(NUMBER_OF_PLAYERS, shared_evaluator);
        table.deal();
        assert!(table.table_state == PreFlop);
        assert_eq!(table.get_alive_player_count(), NUMBER_OF_PLAYERS);
        for _ in 0..NUMBER_OF_PLAYERS {
            table.take_action(HandAction::Check);
        }
        assert!(table.table_state == Flop);
        assert_eq!(table.get_alive_player_count(), NUMBER_OF_PLAYERS);
        for _ in 0..NUMBER_OF_PLAYERS {
            table.take_action(HandAction::Check);
        }
        assert!(table.table_state == Turn);
        assert_eq!(table.get_alive_player_count(), NUMBER_OF_PLAYERS);
        for _ in 0..NUMBER_OF_PLAYERS {
            table.take_action(HandAction::Check);
        }
        assert!(table.table_state == River);
        assert_eq!(table.get_alive_player_count(), NUMBER_OF_PLAYERS);
        for _ in 0..(NUMBER_OF_PLAYERS - 1) {
            table.take_action(HandAction::Check);
        }
    }

    #[test]
    fn test_players_calling() {
        const NUMBER_OF_PLAYERS: usize = 23;
        let shared_evaluator = Arc::new(Evaluator::new());
        let mut table = Table::new(NUMBER_OF_PLAYERS, shared_evaluator);
        table.deal();
        assert!(table.table_state == PreFlop);
        assert_eq!(table.get_alive_player_count(), NUMBER_OF_PLAYERS);
        for _ in 0..NUMBER_OF_PLAYERS {
            table.take_action(HandAction::Call);
        }
        assert!(table.table_state == Flop);
        assert_eq!(table.get_alive_player_count(), NUMBER_OF_PLAYERS);
        for _ in 0..NUMBER_OF_PLAYERS {
            table.take_action(HandAction::Call);
        }
        assert!(table.table_state == Turn);
        assert_eq!(table.get_alive_player_count(), NUMBER_OF_PLAYERS);
        for _ in 0..NUMBER_OF_PLAYERS {
            table.take_action(HandAction::Call);
        }
        assert!(table.table_state == River);
        assert_eq!(table.get_alive_player_count(), NUMBER_OF_PLAYERS);
        for _ in 0..(NUMBER_OF_PLAYERS - 1) {
            table.take_action(HandAction::Call);
        }
    }

    #[test]
    fn test_players_raising_and_calling() {
        const NUMBER_OF_PLAYERS: usize = 23;
        let shared_evaluator = Arc::new(Evaluator::new());
        let mut table = Table::new(NUMBER_OF_PLAYERS, shared_evaluator);
        table.deal();
        assert!(table.table_state == PreFlop);
        assert_eq!(table.get_alive_player_count(), NUMBER_OF_PLAYERS);
        // Everyone raises by one
        for _ in 0..NUMBER_OF_PLAYERS {
            table.take_action(HandAction::Raise(1));
        }
        assert_eq!(table.get_max_bet(), 1 + NUMBER_OF_PLAYERS as i32);
        for _ in 0..NUMBER_OF_PLAYERS {
            table.take_action(HandAction::Call);
        }
        assert!(table.table_state == Flop);
        // Just one person raises and everyone else calls
        assert_eq!(table.get_alive_player_count(), NUMBER_OF_PLAYERS);
        table.take_action(HandAction::Raise(1));
        for _ in 0..NUMBER_OF_PLAYERS {
            table.take_action(HandAction::Call);
        }
        assert_eq!(table.get_max_bet(), 2 + NUMBER_OF_PLAYERS as i32);
        assert!(table.table_state == Turn);
        // Have everyone bet again
        for _ in 0..NUMBER_OF_PLAYERS {
            table.take_action(HandAction::Raise(1));
        }
        assert_eq!(table.get_max_bet(), 2 + 2 * NUMBER_OF_PLAYERS as i32);
        assert_eq!(table.get_alive_player_count(), NUMBER_OF_PLAYERS);
        for _ in 0..NUMBER_OF_PLAYERS {
            table.take_action(HandAction::Call);
        }
        assert!(table.table_state == River);
        // Have everyone bet again
        for _ in 0..NUMBER_OF_PLAYERS {
            table.take_action(HandAction::Raise(3));
        }
        assert_eq!(table.get_max_bet(), 2 + 5 * NUMBER_OF_PLAYERS as i32);
        assert_eq!(table.get_alive_player_count(), NUMBER_OF_PLAYERS);
        for _ in 0..(NUMBER_OF_PLAYERS - 1) {
            table.take_action(HandAction::Call);
        }
    }

    #[test]
    fn test_one_raise_all_checks() {
        const NUMBER_OF_PLAYERS: usize = 23;
        let shared_evaluator = Arc::new(Evaluator::new());
        let mut table = Table::new(NUMBER_OF_PLAYERS, shared_evaluator);
        table.take_action(HandAction::Raise(1));
        assert!(table.table_state == PreFlop);
        assert_eq!(table.get_alive_player_count(), NUMBER_OF_PLAYERS);
        for _ in 0..NUMBER_OF_PLAYERS - 1 {
            table.take_action(HandAction::Check);
        }
        // All players should be have folded except one and the table should have reset
        assert!(table.table_state == PreFlop);
        // Check that the first player (index 1, left of dealer chip) won the ante
        assert_eq!(
            table.players.get(1).unwrap().total_money,
            DEFAULT_START_MONEY + (NUMBER_OF_PLAYERS as i32 - 2) * table.ante
        );
    }

    #[test]
    fn test_rounds_with_some_folding() {
        const NUMBER_OF_PLAYERS: usize = 23;
        let shared_evaluator = Arc::new(Evaluator::new());
        let mut table = Table::new(NUMBER_OF_PLAYERS, shared_evaluator);
        assert!(table.table_state == PreFlop);
        assert_eq!(table.get_alive_player_count(), NUMBER_OF_PLAYERS);
        for _ in 0..10000 {
            let mut rng = rand::thread_rng();
            let action_int = rng.gen_range(0..4);
            match action_int {
                0 => { table.take_action(HandAction::Raise(1)) }
                1 => { table.take_action(HandAction::Check) }
                2 => { table.take_action(HandAction::Call) }
                _ => { table.take_action(HandAction::Fold) }
            }
        }
    }

    #[test]
    fn test_flop_string() {
        const NUMBER_OF_PLAYERS: usize = 23;
        let shared_evaluator = Arc::new(Evaluator::new());
        let mut table = Table::new(NUMBER_OF_PLAYERS, shared_evaluator);
        table.flop = None;
        assert_eq!(table.get_flop_string(), "None");
    }

    #[test]
    fn test_flop_string_secret() {
        const NUMBER_OF_PLAYERS: usize = 23;
        let shared_evaluator = Arc::new(Evaluator::new());
        let mut table = Table::new(NUMBER_OF_PLAYERS, shared_evaluator);
        assert_eq!(table.get_flop_string_secret(), "Hidden");
        table.table_state = Flop;
        assert!(!table.get_flop_string_secret().contains("Hidden"));
        table.flop = None;
        assert_eq!(table.get_flop_string_secret(), "None");
    }


    #[test]
    fn test_turn_string() {
        const NUMBER_OF_PLAYERS: usize = 23;
        let shared_evaluator = Arc::new(Evaluator::new());
        let mut table = Table::new(NUMBER_OF_PLAYERS, shared_evaluator);
        assert_eq!(table.get_turn_string_secret(), "Hidden");
        table.table_state = Flop;
        assert_eq!(table.get_turn_string_secret(), "Hidden");
        table.table_state = Turn;
        assert!(!table.get_turn_string_secret().contains("Hidden"));
        table.turn = None;
        assert_eq!(table.get_turn_string_secret(), "None");
        assert_eq!(table.get_turn_string(), "None");
    }


    #[test]
    fn test_river_string() {
        const NUMBER_OF_PLAYERS: usize = 23;
        let shared_evaluator = Arc::new(Evaluator::new());
        let mut table = Table::new(NUMBER_OF_PLAYERS, shared_evaluator);
        assert_eq!(table.get_river_string_secret(), "Hidden");
        table.table_state = Flop;
        assert_eq!(table.get_river_string_secret(), "Hidden");
        table.table_state = River;
        assert!(!table.get_river_string_secret().contains("Hidden"));
        table.river = None;
        assert_eq!(table.get_river_string_secret(), "None");
        assert_eq!(table.get_river_string(), "None");
    }

    fn deal_test_cards() -> Table {
        let shared_evaluator = Arc::new(Evaluator::new());
        let mut table = Table::new(6, shared_evaluator);
        table.flop = Some([poker::Card::new(poker::Rank::Ten, poker::Suit::Spades), poker::Card::new(poker::Rank::Jack, poker::Suit::Spades), poker::Card::new(poker::Rank::Queen, poker::Suit::Spades)]);
        table.turn = Some(poker::Card::new(poker::Rank::Two, poker::Suit::Hearts));
        table.river = Some(poker::Card::new(poker::Rank::Seven, poker::Suit::Diamonds));

        table.players[0].deal([poker::Card::new(poker::Rank::Ace, poker::Suit::Spades), poker::Card::new(poker::Rank::King, poker::Suit::Spades)]);
        table.players[1].deal([poker::Card::new(poker::Rank::Two, poker::Suit::Diamonds), poker::Card::new(poker::Rank::Three, poker::Suit::Clubs)]);
        table.players[2].deal([poker::Card::new(poker::Rank::Two, poker::Suit::Clubs), poker::Card::new(poker::Rank::Three, poker::Suit::Diamonds)]);
        table.players[3].deal([poker::Card::new(poker::Rank::Four, poker::Suit::Clubs), poker::Card::new(poker::Rank::Five, poker::Suit::Hearts)]);
        table.players[4].deal([poker::Card::new(poker::Rank::Two, poker::Suit::Clubs), poker::Card::new(poker::Rank::Eight, poker::Suit::Hearts)]);
        table.players[5].deal([poker::Card::new(poker::Rank::Two, poker::Suit::Clubs), poker::Card::new(poker::Rank::Eight, poker::Suit::Hearts)]);
        table.players[4].fold();
        table.players[5].fold();
        table
    }

    fn test_ordering_from_deal_function(table: &Table) {
        let result = table.get_hand_result();
        assert_eq!(result[0].len(), 1);
        assert_eq!(result[0][0].get_id(), 0);
        assert_eq!(result[1].len(), 2);
        assert!(result[1].iter().any(|x| x.get_id() == 1));
        assert!(result[1].iter().any(|x| x.get_id() == 2));
        assert_eq!(result[2].len(), 1);
        assert_eq!(result[2][0].get_id(), 3);
        assert_eq!(result[3].len(), 2);
        assert!(result[3].iter().any(|x| x.get_id() == 4));
        assert!(result[3].iter().any(|x| x.get_id() == 5));
    }

    #[test]
    pub fn test_get_hand_result()
    {
        let table = deal_test_cards();
        test_ordering_from_deal_function(&table);
        for i in 0..table.players.len() {
            assert_eq!(table.players[i].get_id() as usize, i);
        }
    }

    #[test]
    pub fn test_get_hand_result_out_of_order_initially()
    {
        let mut table = deal_test_cards();
        let mut rng = thread_rng();
        table.players.shuffle(&mut rng);
        let mut initial_order = vec![];
        for player in &table.players {
            initial_order.push(player.get_id());
        }
        test_ordering_from_deal_function(&table);
        let zipped = table.players.iter().zip(initial_order.iter());
        for (player, id) in zipped {
            assert_eq!(player.get_id(), *id);
        }
    }

    #[test]
    pub fn test_get_hand_result_reversed()
    {
        let mut table = deal_test_cards();
        table.players.reverse();
        let mut initial_order = vec![];
        for player in &table.players {
            initial_order.push(player.get_id());
        }
        test_ordering_from_deal_function(&table);
        let zipped = table.players.iter().zip(initial_order.iter());
        for (player, id) in zipped {
            assert_eq!(player.get_id(), *id);
        }
    }

    #[test]
    pub fn test_get_hand_result_folds_in_middle()
    {
        let mut table = deal_test_cards();
        table.players.swap(1, 4);
        table.players.swap(3, 5);
        let mut initial_order = vec![];
        for player in &table.players {
            initial_order.push(player.get_id());
        }
        test_ordering_from_deal_function(&table);
        let zipped = table.players.iter().zip(initial_order.iter());
        for (player, id) in zipped {
            assert_eq!(player.get_id(), *id);
        }
    }
}<|MERGE_RESOLUTION|>--- conflicted
+++ resolved
@@ -4,7 +4,6 @@
 use std::slice::Iter;
 use std::sync::Arc;
 
-<<<<<<< HEAD
 use json::{JsonValue, object};
 use poker::{Card, Evaluator};
 
@@ -12,12 +11,6 @@
 use crate::bet_stage::BetStage::{Flop, PreFlop, River, Turn};
 use crate::bet_stage::BetStage;
 use crate::player_components::{ActiveState, Player, PlayerState};
-=======
-use json::object;
-use poker::{Card, Evaluator};
-
-use crate::player_components::{Player, PlayerState};
->>>>>>> b69b9a67
 
 pub struct Table {
     /// All players
@@ -160,7 +153,6 @@
         self.players.len()
     }
 
-<<<<<<< HEAD
     /// Takes an action, could be recursive if the table needs no input
     pub fn take_action(&mut self, hand_action: HandAction) {
         // If the game is over print out a message, and do not take any actions
@@ -242,8 +234,6 @@
     pub fn get_current_turn_information(&mut self) -> JsonValue {
         self.get_state_string_for_player(self.players.get(self.current_player_index).unwrap().get_id())
     }
-=======
->>>>>>> b69b9a67
 
     /// Cleans all the cards from the table
     pub fn clean_table(&mut self) {
@@ -473,12 +463,9 @@
     use std::sync::Arc;
 
     use poker::Evaluator;
-<<<<<<< HEAD
     use rand::Rng;
-=======
     use rand::seq::SliceRandom;
     use rand::thread_rng;
->>>>>>> b69b9a67
 
     use crate::actions::HandAction;
     use crate::bet_stage::BetStage::{Flop, PreFlop, River, Turn};
