<<<<<<< HEAD
/// Allow log macros are captured and printed by the test if this is called.
=======
/// Log macros are captured and printed by the test if this is called.
>>>>>>> b7745c13
#[cfg(test)]
pub fn enable_logging_in_test() {
    let _ = env_logger::builder()
        .filter(None, log::LevelFilter::Info)
        .is_test(true)
        .try_init();
}<|MERGE_RESOLUTION|>--- conflicted
+++ resolved
@@ -1,8 +1,4 @@
-<<<<<<< HEAD
-/// Allow log macros are captured and printed by the test if this is called.
-=======
 /// Log macros are captured and printed by the test if this is called.
->>>>>>> b7745c13
 #[cfg(test)]
 pub fn enable_logging_in_test() {
     let _ = env_logger::builder()
