--- conflicted
+++ resolved
@@ -8,12 +8,8 @@
 
 [dependencies]
 json = "0.12.4"
-<<<<<<< HEAD
-rand = "0.8.5"
-serde = { version = "1.0", features = ["derive"] }
-serde_json = "1.0"
-=======
 log = "0.4.20"
 poker = "0.5.0"
 rand = "0.8.5"
->>>>>>> afdf7535
+serde = { version = "1.0", features = ["derive"] }
+serde_json = "1.0"